package commands

import (
	"compress/gzip"
	"context"
	"encoding/json"
	"fmt"
	"strconv"
	"strings"
	"time"

	cmds "github.com/TRON-US/go-btfs-cmds"
	config "github.com/TRON-US/go-btfs-config"
	"github.com/TRON-US/go-btfs/core"
	"github.com/TRON-US/go-btfs/core/commands/cmdenv"
	"github.com/TRON-US/go-btfs/core/commands/storage"
	"github.com/TRON-US/go-btfs/core/corehttp/remote"
	"github.com/TRON-US/go-btfs/core/escrow"
	"github.com/TRON-US/go-btfs/core/guard"
	"github.com/TRON-US/go-btfs/core/hub"
	coreiface "github.com/TRON-US/interface-go-btfs-core"
	"github.com/TRON-US/interface-go-btfs-core/path"
	"github.com/tron-us/go-btfs-common/crypto"
	escrowPb "github.com/tron-us/go-btfs-common/protos/escrow"
	guardPb "github.com/tron-us/go-btfs-common/protos/guard"
	hubpb "github.com/tron-us/go-btfs-common/protos/hub"
	nodepb "github.com/tron-us/go-btfs-common/protos/node"
	"github.com/tron-us/go-btfs-common/utils/grpc"

	"github.com/gogo/protobuf/proto"
	cidlib "github.com/ipfs/go-cid"
	ds "github.com/ipfs/go-datastore"
	ic "github.com/libp2p/go-libp2p-core/crypto"
	"github.com/libp2p/go-libp2p-core/peer"
	ma "github.com/multiformats/go-multiaddr"
)

const (
	leafHashOptionName            = "leaf-hash"
	uploadPriceOptionName         = "price"
	replicationFactorOptionName   = "replication-factor"
	hostSelectModeOptionName      = "host-select-mode"
	hostSelectionOptionName       = "host-selection"
	hostInfoModeOptionName        = "host-info-mode"
	hostSyncModeOptionName        = "host-sync-mode"
	hostStoragePriceOptionName    = "host-storage-price"
	hostBandwidthPriceOptionName  = "host-bandwidth-price"
	hostCollateralPriceOptionName = "host-collateral-price"
	hostBandwidthLimitOptionName  = "host-bandwidth-limit"
	hostStorageTimeMinOptionName  = "host-storage-time-min"
	testOnlyOptionName            = "host-search-local"
	storageLengthOptionName       = "storage-length"

	defaultRepFactor = 3

	// retry limit
	RetryLimit = 3
	FailLimit  = 3

	bttTotalSupply uint64 = 990_000_000_000
)

// TODO: get/set the value from/in go-btfs-common
var HostPriceLowBoundary = int64(10)

var StorageCmd = &cmds.Command{
	Helptext: cmds.HelpText{
		Tagline: "Interact with storage services on BTFS.",
		ShortDescription: `
Storage services include client upload operations, host storage operations,
host information sync/display operations, and BTT payment-related routines.`,
	},
	Subcommands: map[string]*cmds.Command{
		"upload":    storageUploadCmd,
		"hosts":     storageHostsCmd,
		"info":      storageInfoCmd,
		"announce":  storageAnnounceCmd,
		"challenge": storageChallengeCmd,
	},
}

var storageUploadCmd = &cmds.Command{
	Helptext: cmds.HelpText{
		Tagline: "Store files on BTFS network nodes through BTT payment.",
		ShortDescription: `
By default, BTFS will select hosts based on overall score according to current client's environment.
To upload a file, <file-hash> must refer to a reed-solomon encoded file.

To create a reed-solomon encoded file from a normal file:

    $ btfs add --chunker=reed-solomon <file>
    added <file-hash> <file>

Run command to upload:

    $ btfs storage upload <file-hash>

To customly upload and store a file on specific hosts:
    Use -m with 'custom' mode, and put host identifiers in -s, with multiple hosts separated by ','.

    # Upload a file to a set of hosts
    # Total # of hosts must match # of shards in the first DAG level of root file hash
    $ btfs storage upload <file-hash> -m=custom -s=<host_address1>,<host_address2>

    # Upload specific shards to a set of hosts
    # Total # of hosts must match # of shards given
    $ btfs storage upload <shard-hash1> <shard-hash2> -l -m=custom -s=<host_address1>,<host_address2>

Receive proofs as collateral evidence after selected nodes agree to store the file.`,
	},
	Subcommands: map[string]*cmds.Command{
		"init":         storageUploadInitCmd,
		"reqc":         storageUploadRequestChallengeCmd,
		"respc":        storageUploadResponseChallengeCmd,
		"recvcontract": storageUploadRecvContractCmd,
		"status":       storageUploadStatusCmd,
		"proof":        storageUploadProofCmd,
	},
	Arguments: []cmds.Argument{
		cmds.StringArg("file-hash", true, true, "Add hash of file to upload.").EnableStdin(),
	},
	Options: []cmds.Option{
		cmds.BoolOption(leafHashOptionName, "l", "Flag to specify given hash(es) is leaf hash(es).").WithDefault(false),
		cmds.Int64Option(uploadPriceOptionName, "p", "Max price Per GB per day of storage in BTT."),
		cmds.Int64Option(replicationFactorOptionName, "r", "Replication factor for the file with erasure coding built-in.").WithDefault(defaultRepFactor),
		cmds.StringOption(hostSelectModeOptionName, "m", "Based on mode to select the host and upload automatically.").WithDefault(storage.HostModeDefault),
		cmds.StringOption(hostSelectionOptionName, "s", "Use only these selected hosts in order on 'custom' mode. Use ',' as delimiter."),
		cmds.BoolOption(testOnlyOptionName, "t", "Enable host search under all domains 0.0.0.0 (useful for local test).").WithDefault(true),
		cmds.Int64Option(storageLengthOptionName, "len", "Store file for certain length in days.").WithDefault(30),
	},
	RunTimeout: 5 * time.Minute, // TODO: handle large file uploads?
	Run: func(req *cmds.Request, res cmds.ResponseEmitter, env cmds.Environment) error {
		// get config settings
		cfg, err := cmdenv.GetConfig(env)
		if err != nil {
			return err
		}
		if !cfg.Experimental.StorageClientEnabled {
			return fmt.Errorf("storage client api not enabled")
		}
		// get node
		n, err := cmdenv.GetNode(env)
		if err != nil {
			return err
		}
		// get core api
		api, err := cmdenv.GetApi(env, req)
		if err != nil {
			return err
		}
		// check file hash
		var (
			shardHashes []string
			rootHash    cidlib.Cid
			shardSize   uint64
		)
		lf, _ := req.Options[leafHashOptionName].(bool)
		if lf == false {
			if len(req.Arguments) != 1 {
				return fmt.Errorf("need one and only one root file hash")
			}
			// get leaf hashes
			hashStr := req.Arguments[0]
			// convert to cid
			rootHash, err = cidlib.Parse(hashStr)
			if err != nil {
				return err
			}
			hashes, err := storage.CheckAndGetReedSolomonShardHashes(req.Context, n, api, rootHash)
			if err != nil || len(hashes) == 0 {
				return fmt.Errorf("invalid hash: %s", err)
			}
			// get shard size
			shardSize, err = getContractSizeFromCid(req.Context, hashes[0], api)
			if err != nil {
				return err
			}
			for _, h := range hashes {
				shardHashes = append(shardHashes, h.String())
			}
		} else {
			rootHash = cidlib.Undef
			shardHashes = req.Arguments
			shardCid, err := cidlib.Parse(shardHashes[0])
			if err != nil {
				return err
			}
			shardSize, err = getContractSizeFromCid(req.Context, shardCid, api)
			if err != nil {
				return err
			}
		}
		// start new session
		sm := storage.GlobalSession
		ssID, err := storage.NewSessionID()
		// start new session
		if err != nil {
			return err
		}
		ss := sm.GetOrDefault(ssID, n.Identity)
		ss.SetFileHash(rootHash)
		ss.SetStatus(storage.InitStatus)
		go controlSessionTimeout(ss)

		// get hosts/peers
		var peers []string
		// init retry queue
		retryQueue := storage.NewRetryQueue(int64(len(peers)))
		// set price limit, the price is default when host doesn't provide price
		price, found := req.Options[uploadPriceOptionName].(int64)
		if found && price < HostPriceLowBoundary {
			return fmt.Errorf("price is smaller than minimum setting price")
		}
		if !found {
			price = 10
		}
		mode, _ := req.Options[hostSelectModeOptionName].(string)
		if mode == "custom" {
			// get host list as user specified
			hosts, found := req.Options[hostSelectionOptionName].(string)
			if !found {
				return fmt.Errorf("custom mode needs input host lists")
			}
			peers = strings.Split(hosts, ",")
			if len(peers) != len(shardHashes) {
				return fmt.Errorf("custom mode hosts length must match shard hashes length")
			}
			for _, ip := range peers {
				host := &storage.HostNode{
					Identity:   ip,
					RetryTimes: 0,
					FailTimes:  0,
					Price:      price,
				}
				if err := retryQueue.Offer(host); err != nil {
					return err
				}
			}
		} else {
			hosts, err := storage.GetHostsFromDatastore(req.Context, n, mode, len(shardHashes))
			if err != nil {
				return err
			}
			for _, ni := range hosts {
				// use host askingPrice instead if provided
				if int64(ni.StoragePriceAsk) != HostPriceLowBoundary {
					price = int64(ni.StoragePriceAsk)
				}
				// add host to retry queue
				host := &storage.HostNode{
					Identity:   ni.NodeId,
					RetryTimes: 0,
					FailTimes:  0,
					Price:      price,
				}
				if err := retryQueue.Offer(host); err != nil {
					return err
				}
			}
		}
		storageLength := req.Options[storageLengthOptionName].(int64)

		// retry queue need to be reused in proof cmd
		ss.SetRetryQueue(retryQueue)

		// add shards into session
		for _, shardHash := range shardHashes {
			ss.GetOrDefault(shardHash, int64(shardSize), storageLength, price)
		}
		testFlag := req.Options[testOnlyOptionName].(bool)
		go retryMonitor(context.Background(), api, ss, n, ssID, testFlag)

		seRes := &UploadRes{
			ID: ssID,
		}
		return res.Emit(seRes)
	},
	Type: UploadRes{},
}

func getContractSizeFromCid(ctx context.Context, hash cidlib.Cid, api coreiface.CoreAPI) (uint64, error) {
	leafPath := path.IpfsPath(hash)
	ipldNode, err := api.ResolveNode(ctx, leafPath)
	if err != nil {
		return 0, err
	}
	return ipldNode.Size()
}

func controlSessionTimeout(ss *storage.FileContracts) {
	// error is special std flow, will not be counted in here
	// and complete status don't need to wait for signal coming
	for curStatus := 0; curStatus < len(storage.StdSessionStateFlow)-2; {
		select {
		case sessionState := <-ss.SessionStatusChan:
			if sessionState.Succeed {
				curStatus = sessionState.CurrentStep + 1
				ss.SetStatus(curStatus)
			} else {
				// TODO: ADD error info to status
				log.Error(sessionState.Err)
				ss.SetStatus(storage.ErrStatus)
				return
			}
		case <-time.After(storage.StdSessionStateFlow[curStatus].TimeOut):
			ss.SetStatus(storage.ErrStatus)
			// sending each chunk channel with terminate signal if they are in progress
			// otherwise no chunk channel would be there receiving
			for _, shardInfo := range ss.ShardInfo {
				go func(shardInfo *storage.Shards) {
					if shardInfo.GetState() != storage.StdStateFlow[storage.CompleteState].State {
						shardInfo.RetryChan <- &storage.StepRetryChan{
							Succeed:           false,
							SessionTimeOutErr: fmt.Errorf("session timeout"),
						}
					}
				}(shardInfo)
			}
			return
		}
	}
}

func retryMonitor(ctx context.Context, api coreiface.CoreAPI, ss *storage.FileContracts, n *core.IpfsNode, ssID string, test bool) {
	retryQueue := ss.GetRetryQueue()
	if retryQueue == nil {
		log.Error("retry queue is nil")
		return
	}

	// loop over each shard
	shardIndex := 0
	for shardHash, shardInfo := range ss.ShardInfo {
		go func(shardHash string, shardInfo *storage.Shards, shardIndex int) {
			candidateHost, err := getValidHost(ctx, retryQueue, api, n, test)
			if err != nil {
				sendSessionStatusChan(ss.SessionStatusChan, storage.InitStatus, false, err)
				return
			}
			cfg, err := n.Repo.Config()
			if err != nil {
				sendSessionStatusChan(ss.SessionStatusChan, storage.InitStatus, false, err)
				return
			}

			//TODO need to calculate the amount, duration, payout times blahblah here....

			// init escrow Contract
			escrowContract := escrow.NewContract(cfg, shardHash, n.Identity.Pretty(), candidateHost.Identity, shardInfo.TotalPay)
			halfSignedEscrowContract, err := escrow.SignContractAndMarshal(escrowContract, nil, n.PrivateKey, true)
			if err != nil {
				sendSessionStatusChan(ss.SessionStatusChan, storage.InitStatus, false, err)
				return
			}
			guardContractMeta, err := guard.NewContract(ss, cfg, shardHash, int32(shardIndex))
			if err != nil {
				sendSessionStatusChan(ss.SessionStatusChan, storage.InitStatus, false, err)
				return
			}
			halfSignGuardContract, err := guard.SignedContractAndMarshal(guardContractMeta, nil, n.PrivateKey, true)
			if err != nil {
				sendSessionStatusChan(ss.SessionStatusChan, storage.InitStatus, false, err)
				return
			}
			// build connection with host, init step, could be error or timeout
			go retryProcess(ctx, api, candidateHost, ss, n, halfSignedEscrowContract, halfSignGuardContract, shardHash, ssID, test)

			// monitor each steps if error or time out happens, retry
			// TODO: Change steps
			for curState := 0; curState < len(storage.StdStateFlow); {
				select {
				case shardRes := <-shardInfo.RetryChan:
					if !shardRes.Succeed {
						// receiving session time out signal, directly return
						if shardRes.SessionTimeOutErr != nil {
							log.Error(shardRes.SessionTimeOutErr)
							return
						}
						// if client itself has some error, no matter how many times it tries,
						// it will fail again, in this case, we don't need retry
						if shardRes.ClientErr != nil {
							log.Error(shardRes.ClientErr)
							sendSessionStatusChan(ss.SessionStatusChan, storage.UploadStatus, false, shardRes.ClientErr)
							return
						}
						// if host error, retry
						if shardRes.HostErr != nil {
							log.Error(shardRes.HostErr)
							// increment current host's retry times
							candidateHost.IncrementRetry()
							// if reach retry limit, in retry process will select another host
							// so in channel receiving should also return to 'init'
							curState = storage.InitState
							go retryProcess(ctx, api, candidateHost, ss, n, halfSignedEscrowContract, halfSignGuardContract, shardHash, ssID, test)
						}
					} else {
						// if success with current state, move on to next
						log.Debug("succeed to pass state ", storage.StdStateFlow[curState].State)
						// upload status change happens when one of the chunks turning from init to upload
						// only the first chunk changing state from init can change session status
						if curState == storage.InitState && ss.CompareAndSwap(storage.InitStatus, storage.UploadStatus) {
							// notice monitor current init status finish and to start calculating upload timeout
							sendSessionStatusChan(ss.SessionStatusChan, storage.InitStatus, true, nil)
						}
						curState = shardRes.CurrentStep + 1
						if curState <= storage.CompleteState {
							shardInfo.SetState(curState)
						}
					}
				case <-time.After(storage.StdStateFlow[curState].TimeOut):
					{
						log.Errorf("StartTime Out on %s with state %s", shardHash, storage.StdStateFlow[curState])
						curState = storage.InitState // reconnect to the host to start over
						candidateHost.IncrementRetry()
						go retryProcess(ctx, api, candidateHost, ss, n, halfSignedEscrowContract, halfSignGuardContract, shardHash, ssID, test)
					}
				}
			}
		}(shardHash, shardInfo, shardIndex)
		shardIndex++
	}
}

func sendSessionStatusChan(channel chan storage.StatusChan, status int, succeed bool, err error) {
	channel <- storage.StatusChan{
		CurrentStep: status,
		Succeed:     succeed,
		Err:         err,
	}
}

func sendStepStateChan(channel chan *storage.StepRetryChan, state int, succeed bool, clientErr error, hostErr error) {
	channel <- &storage.StepRetryChan{
		CurrentStep: state,
		Succeed:     succeed,
		ClientErr:   clientErr,
		HostErr:     hostErr,
	}
}

func retryProcess(ctx context.Context, api coreiface.CoreAPI, candidateHost *storage.HostNode, ss *storage.FileContracts,
	n *core.IpfsNode, halfSignedEscrowContract []byte, halfSignedGuardContract []byte, shardHash string, ssID string, test bool) {
	// record shard info in session
	shard, err := ss.GetShard(shardHash)
	if err != nil {
		sendStepStateChan(shard.RetryChan, storage.InitState, false, err, nil)
		return
	}

	// if candidate host passed in is not valid, fetch next valid one
	if candidateHost == nil || candidateHost.FailTimes >= FailLimit || candidateHost.RetryTimes >= RetryLimit {
		otherValidHost, err := getValidHost(ctx, ss.RetryQueue, api, n, test)
		// either retry queue is empty or something wrong with retry queue
		if err != nil {
			sendStepStateChan(shard.RetryChan, storage.InitState, false, fmt.Errorf("no host available %v", err), nil)
			return
		}
		candidateHost = otherValidHost
	}

	// parse candidate host's IP and get connected
	_, hostPid, err := ParsePeerParam(candidateHost.Identity)
	if err != nil {
		sendStepStateChan(shard.RetryChan, storage.InitState, false, err, nil)
		return
	}

	shard.UpdateShard(hostPid)
	shard.SetState(storage.InitState)
	// send over contract
	_, err = remote.P2PCall(ctx, n, hostPid, "/storage/upload/init",
		ssID,
		ss.GetFileHash().String(),
		shardHash,
		strconv.FormatInt(candidateHost.Price, 10),
		halfSignedEscrowContract,
		halfSignedGuardContract,
		strconv.FormatInt(shard.StorageLength, 10),
		strconv.FormatInt(shard.ShardSize, 10))
	// fail to connect with retry
	if err != nil {
		sendStepStateChan(shard.RetryChan, storage.InitState, false, nil, err)
	} else {
		sendStepStateChan(shard.RetryChan, storage.InitState, true, nil, nil)
	}
}

// find next available host
func getValidHost(ctx context.Context, retryQueue *storage.RetryQueue, api coreiface.CoreAPI, n *core.IpfsNode, test bool) (*storage.HostNode, error) {
	var candidateHost *storage.HostNode
	for candidateHost == nil {
		if retryQueue.Empty() {
			return nil, fmt.Errorf("retry queue is empty")
		}
		nextHost, err := retryQueue.Poll()
		if err != nil {
			return nil, err
		} else if nextHost.FailTimes >= FailLimit {
			log.Info("Remove Host: ", nextHost)
		} else if nextHost.RetryTimes >= RetryLimit {
			nextHost.IncrementFail()
			err = retryQueue.Offer(nextHost)
			if err != nil {
				return nil, err
			}
		} else {
			// find peer
			pi, err := remote.FindPeer(ctx, n, nextHost.Identity)
			if err != nil {
				// it's normal to fail in finding peer,
				// would give host another chance
				nextHost.IncrementFail()
				log.Error(err)
				err = retryQueue.Offer(nextHost)
				if err != nil {
					return nil, err
				}
				continue
			}
			if err := api.Swarm().Connect(ctx, *pi); err != nil {
				// force connect again
				if err := api.Swarm().Connect(ctx, *pi); err != nil {
					var errTest error
					// in test mode, change the ip to 0.0.0.0
					if test {
						if errTest = changeAddress(pi); errTest == nil {
							errTest = api.Swarm().Connect(ctx, *pi)
						}
					}
					// err can be from change address in test mode or connect again in test mode
					if errTest != nil {
						log.Error(errTest)
						nextHost.IncrementFail()
						err = retryQueue.Offer(nextHost)
						if err != nil {
							return nil, err
						}
						continue
					}
				}
			}
			// if connect successfully, return
			candidateHost = nextHost
		}
	}
	return candidateHost, nil
}

func changeAddress(pinfo *peer.AddrInfo) error {
	parts := ma.Split(pinfo.Addrs[0])
	// change address to 0.0.0.0
	newIP, err := ma.NewMultiaddr("/ip4/0.0.0.0")
	if err != nil {
		return err
	}
	parts[0] = newIP
	newMa := ma.Join(parts[0], parts[1])
	pinfo.Addrs[0] = newMa
	return nil
}

// for client to receive all the half signed contracts
var storageUploadRecvContractCmd = &cmds.Command{
	Helptext: cmds.HelpText{
		Tagline: "For renter client to receive half signed contracts.",
	},
	Arguments: []cmds.Argument{
		cmds.StringArg("escrow-contract", true, false, "Signed Escrow Contract."),
		cmds.StringArg("guard-contract", true, false, "Signed Guard Contract."),
		cmds.StringArg("session-id", true, false, "Session ID which render used to store all shardsInfo"),
		cmds.StringArg("shard-hash", true, false, "Shard the storage node should fetch."),
	},
	Run: func(req *cmds.Request, res cmds.ResponseEmitter, env cmds.Environment) error {
		// receive contracts
		signedContract := []byte(req.Arguments[0])
		guardContractBytes := []byte(req.Arguments[1])
		var guardContract *guardPb.Contract
		err := proto.Unmarshal(guardContractBytes, guardContract)
		if err != nil {
			return err
		}
		ssID := req.Arguments[2]
		ss, err := storage.GlobalSession.GetSession(ssID)
		if err != nil {
			return err
		}
		shardHash := req.Arguments[3]

		err = ss.IncrementContract(shardHash, signedContract, guardContract)
		if err != nil {
			return err
		}
		// TODO: Modify client err return status
		cfg, err := cmdenv.GetConfig(env)
		if err != nil {
			return err
		}

		var contractRequest *escrowPb.EscrowContractRequest
		if ss.GetCompleteContractNum() == len(ss.ShardInfo) {
			contracts, price, err := storage.PrepareContractFromShard(ss.ShardInfo)
			if err != nil {
				return err
			}
			contractRequest, err = escrow.NewContractRequest(cfg, contracts, price)
			if err != nil {
				log.Error(err)
				return err
			}
			submitContractRes, err := escrow.SubmitContractToEscrow(req.Context, cfg, contractRequest)
			if err != nil {
				return err
			}
<<<<<<< HEAD
			go payFullToEscrowAndSubmitToGuard(submitContractRes, cfg, ss)

=======
			go payFullToEscrow(context.Background(), submitContractRes, cfg, ss.GetGuardContracts())
>>>>>>> 2e4129b7
		}
		return nil
	},
}

<<<<<<< HEAD
func payFullToEscrowAndSubmitToGuard(response *escrowPb.SignedSubmitContractResult, configuration *config.Config, ss *storage.FileContracts) {
=======
func payFullToEscrow(ctx context.Context, response *escrowPb.SignedSubmitContractResult, configuration *config.Config, guardContracts []*guardPb.Contract) {
>>>>>>> 2e4129b7
	privKeyStr := configuration.Identity.PrivKey
	payerPrivKey, err := crypto.ToPrivKey(privKeyStr)
	if err != nil {
		log.Error(err)
		return
	}
	payerPubKey := payerPrivKey.GetPublic()
	payinRequest, err := escrow.NewPayinRequest(response, payerPubKey, payerPrivKey)
	if err != nil {
		log.Error(err)
		return
	}
	payinRes, err := escrow.PayInToEscrow(ctx, configuration, payinRequest)
	if err != nil {
		log.Error(err)
		return
	}
	//TODO talk with Jin for doing signature for every contract
	// get escrow sig, add them to guard
	sig := payinRes.EscrowSignature
	for _, guardContract := range ss.GetGuardContracts() {
		guardContract.EscrowSignature = sig
		guardContract.EscrowSignedTime = payinRes.Result.EscrowSignedTime
		guardContract.LastModifyTime = time.Now()
	}
	// TODO: upload filemeta to guard
	go UploadFileMetaToGuard(ss, ss.GetGuardContracts(), response, payerPrivKey, configuration)
}

// TODO: after upload persist data in leveldb
func UploadFileMetaToGuard(ss *storage.FileContracts, contracts []*guardPb.Contract,
	escrowResults *escrowPb.SignedSubmitContractResult, payerPriKey ic.PrivKey, configuration *config.Config) {
	fileStatus, err := guard.NewFileStatus(ss, contracts, configuration)
	if err != nil {
		log.Error(err)
		return
	}
	//TODO below code supposedly will copy the escrow signature from every contract to the guard contract
	//for _,ct:=range contracts{
	//	for _,result:=range escrowResults.r{
	//
	//	}
	//}

	if fileStatus.RenterSignature, err = crypto.Sign(payerPriKey, &fileStatus.FileStoreMeta); err != nil {
		log.Error(err)
		return
	}
	err = guard.SubmitFileStatus(configuration, *fileStatus)
	if err != nil {
		log.Error(err)
	}
}

var storageUploadProofCmd = &cmds.Command{
	Helptext: cmds.HelpText{
		Tagline: "For client to receive collateral proof.",
	},
	Arguments: []cmds.Argument{
		cmds.StringArg("session-id", true, false, "ID for the entire storage upload session."),
		cmds.StringArg("shard-hash", true, false, "Shard the storage node should fetch."),
	},
	Run: func(req *cmds.Request, res cmds.ResponseEmitter, env cmds.Environment) error {
		ssID := req.Arguments[0]
		ss, err := storage.GlobalSession.GetSession(ssID)
		if err != nil {
			return err
		}
		shardHash := req.Arguments[1]
		// get info from session
		// previous step should have information with channel id and price
		shardInfo, err := ss.GetShard(shardHash)
		if err != nil {
			if shardInfo != nil {
				sendStepStateChan(shardInfo.RetryChan, storage.CompleteState, false, err, nil)
			}
			return err
		}
		ss.UpdateCompleteShardNum(1)
		sendStepStateChan(shardInfo.RetryChan, storage.CompleteState, true, nil, nil)

		// check whether all shard is complete
		if ss.GetCompleteShards() == len(ss.ShardInfo) {
			// only if all shards upload success, send the signal to finish current status
			sendSessionStatusChan(ss.SessionStatusChan, storage.UploadStatus, true, nil)
		}
		return nil
	},
}

type UploadRes struct {
	ID string
}

var storageUploadInitCmd = &cmds.Command{
	Helptext: cmds.HelpText{
		Tagline: "Initialize storage handshake with inquiring client.",
		ShortDescription: `
Storage host opens this endpoint to accept incoming upload/storage requests,
If current host is interested and all validation checks out, host downloads
the shard and replies back to client for the next challenge step.`,
	},
	Arguments: []cmds.Argument{
		cmds.StringArg("session-id", true, false, "ID for the entire storage upload session."),
		cmds.StringArg("file-hash", true, false, "Root file storage node should fetch (the DAG)."),
		cmds.StringArg("shard-hash", true, false, "Shard the storage node should fetch."),
		cmds.StringArg("price", true, false, "Per GB per day in BTT for storing this shard offered by client."),
		cmds.StringArg("escrow-contract", true, false, "Client's initial escrow contract data."),
		cmds.StringArg("guard-contract-meta", true, false, "Client's initial guard contract meta."),
		cmds.StringArg("storage-length", true, false, "Store file for certain length in days."),
		cmds.StringArg("shard-size", true, false, "Size of each shard received in bytes."),
	},
	RunTimeout: 5 * time.Second,
	Run: func(req *cmds.Request, res cmds.ResponseEmitter, env cmds.Environment) error {
		// check flags
		cfg, err := cmdenv.GetConfig(env)
		if err != nil {
			return err
		}
		if !cfg.Experimental.StorageHostEnabled {
			return fmt.Errorf("storage host api not enabled")
		}

		ssID := req.Arguments[0]
		fileHash, err := cidlib.Parse(req.Arguments[1])
		if err != nil {
			return err
		}
		shardHash := req.Arguments[2]
		shardSize, err := strconv.ParseInt(req.Arguments[7], 10, 64)
		if err != nil {
			return err
		}
		price, err := strconv.ParseInt(req.Arguments[3], 10, 64)
		if err != nil {
			return err
		}
		halfSignedEscrowContBytes := req.Arguments[4]
		halfSignedGuardContBytes := req.Arguments[5]
		n, err := cmdenv.GetNode(env)
		if err != nil {
			return err
		}
		pid, ok := remote.GetStreamRequestRemotePeerID(req, n)
		if !ok {
			return fmt.Errorf("fail to get peer ID from request")
		}
		storeLen, err := strconv.Atoi(req.Arguments[6])
		if err != nil {
			return err
		}
		// build session
		sm := storage.GlobalSession
		ss := sm.GetOrDefault(ssID, n.Identity)
		ss.SetFileHash(fileHash)
		ss.SetStatus(storage.InitStatus)
		go controlSessionTimeout(ss)
		shardInfo := ss.GetOrDefault(shardHash, shardSize, int64(storeLen), price)
		shardInfo.UpdateShard(n.Identity)
		shardInfo.SetState(storage.InitState)

		sendSessionStatusChan(ss.SessionStatusChan, storage.InitStatus, true, nil)
		// review contract and send back to client
		halfSignedEscrowContract, err := escrow.UnmarshalEscrowContract([]byte(halfSignedEscrowContBytes))
		if err != nil {
			return err
		}
		halfSignedGuardContract, err := guard.UnmarshalGuardContract([]byte(halfSignedGuardContBytes))
		if err != nil {
			return err
		}
		escrowContract := halfSignedEscrowContract.GetContract()
		guardContractMeta := halfSignedGuardContract.ContractMeta
		// get render's public key
		payerPubKey, err := pid.ExtractPublicKey()
		if err != nil {
			return err
		}
		ok, err = crypto.Verify(payerPubKey, escrowContract, halfSignedEscrowContract.GetBuyerSignature())
		if !ok || err != nil {
			return fmt.Errorf("can't verify escrow contract")
		}
		ok, err = crypto.Verify(payerPubKey, &guardContractMeta, halfSignedGuardContract.GetRenterSignature())
		if !ok || err != nil {
			return fmt.Errorf("can't verify guard contract")
		}
		go SignContractAndCheckPayment(shardInfo, shardHash, ssID, n, pid, req, env, halfSignedEscrowContract, halfSignedGuardContract)
		return nil
	},
}

func SignContractAndCheckPayment(shardInfo *storage.Shards, shardHash string, ssID string, n *core.IpfsNode,
	pid peer.ID, req *cmds.Request, env cmds.Environment, escrowSignedContract *escrowPb.SignedEscrowContract, guardSignedContract *guardPb.Contract) {
	// TODO: Check if renter is paid, if so, download file
	//go downloadChunkFromClient(shardInfo, shardHash, ssID, n, pid, req, env)
	escrowContract := escrowSignedContract.GetContract()
	guardContractMeta := guardSignedContract.ContractMeta
	// Sign on the contract
	marshaledSignedEscrowContract, err := escrow.SignContractAndMarshal(escrowContract, escrowSignedContract, n.PrivateKey, false)
	if err != nil {
		log.Error(err)
		return
	}
	marshaledSignedGuardContract, err := guard.SignedContractAndMarshal(&guardContractMeta, guardSignedContract, n.PrivateKey, false)
	if err != nil {
		log.Error(err)
		return
	}
	_, err = remote.P2PCall(nil, n, pid, "/storage/upload/recvcontract", marshaledSignedEscrowContract, marshaledSignedGuardContract, ssID, shardHash)
	if err != nil {
		log.Error(err)
		return
	}
	// TODO: download file from client
	go downloadChunkFromClient(shardInfo, shardHash, ssID, n, pid, req, env)
}

// call escrow service to check if payment is received or not
func periodicallyCheckPaymentFromClient() {
	var isReceivedWithTimeOut bool
	// TODO: isReceivedWithTimeOut := escrow.pay()
	if !isReceivedWithTimeOut {
		//TODO: delete file
	}
}

func downloadChunkFromClient(chunkInfo *storage.Shards, chunkHash string, ssID string, n *core.IpfsNode, pid peer.ID, req *cmds.Request, env cmds.Environment) {
	sm := storage.GlobalSession
	ss := sm.GetOrDefault(ssID, n.Identity)

	chunkInfo.SetState(storage.UploadState)
	api, err := cmdenv.GetApi(env, req)
	if err != nil {
		log.Error(err)
		sendSessionStatusChan(ss.SessionStatusChan, storage.UploadStatus, false, err)
		storage.GlobalSession.Remove(ssID, chunkHash)
		return
	}
	p := path.New(chunkHash)
	file, err := api.Unixfs().Get(context.Background(), p, false)
	if err != nil {
		log.Error(err)
		sendSessionStatusChan(ss.SessionStatusChan, storage.UploadStatus, false, err)
		storage.GlobalSession.Remove(ssID, chunkHash)
		return
	}
	_, err = fileArchive(file, p.String(), false, gzip.NoCompression)
	if err != nil {
		log.Error(err)
		sendSessionStatusChan(ss.SessionStatusChan, storage.UploadStatus, false, err)
		storage.GlobalSession.Remove(ssID, chunkHash)
		return
	}

	// RemoteCall(user, hash) to api/v0/storage/upload/reqc to get chid and ch
	chunkInfo.SetState(storage.ChallengeState)
}

type ChallengeRes struct {
	ID         string
	ChunkIndex int
	Nonce      string
}

// TODO: refactor the code for guard to use
var storageUploadRequestChallengeCmd = &cmds.Command{
	Helptext: cmds.HelpText{
		Tagline: "Request for a client challenge from storage host.",
		ShortDescription: `
Client opens this endpoint for interested hosts to ask for a challenge.
A challenge contains a random file chunk hash and a nonce for hosts to hash
the contents and nonce together to produce a final challenge response.`,
	},
	Arguments: []cmds.Argument{
		cmds.StringArg("session-id", true, false, "ID for the entire storage upload session."),
		cmds.StringArg("chunk-hash", true, false, "Shards the storage node should fetch."),
	},
	RunTimeout: 3 * time.Second,
	Run: func(req *cmds.Request, res cmds.ResponseEmitter, env cmds.Environment) error {
		ssID := req.Arguments[0]
		ss, err := storage.GlobalSession.GetSession(ssID)
		if err != nil {
			return err
		}
		chunkHash := req.Arguments[1]
		// previous step should have information with channel id and price
		chunkInfo, err := ss.GetShard(chunkHash)
		if err != nil {
			return err
		}
		// if client receive this call, means at least finish upload state
		sendStepStateChan(chunkInfo.RetryChan, storage.UploadState, true, nil, nil)

		cfg, err := cmdenv.GetConfig(env)
		if err != nil {
			sendStepStateChan(chunkInfo.RetryChan, storage.ChallengeState, false, err, nil)
			return err
		}
		if !cfg.Experimental.StorageClientEnabled {
			err := fmt.Errorf("storage client api not enabled")
			sendStepStateChan(chunkInfo.RetryChan, storage.ChallengeState, false, err, nil)
			return err
		}

		n, err := cmdenv.GetNode(env)
		if err != nil {
			sendStepStateChan(chunkInfo.RetryChan, storage.ChallengeState, false, err, nil)
			return err
		}
		api, err := cmdenv.GetApi(env, req)
		if err != nil {
			sendStepStateChan(chunkInfo.RetryChan, storage.ChallengeState, false, err, nil)
			return err
		}
		cid, err := cidlib.Parse(chunkHash)
		if err != nil {
			sendStepStateChan(chunkInfo.RetryChan, storage.ChallengeState, false, err, nil)
			return err
		}

		// when multi-process talking to multiple hosts, different cids can only generate one storage challenge,
		// and stored the latest one in session map
		sch, err := chunkInfo.SetChallenge(req.Context, n, api, ss.FileHash, cid)
		if err != nil {
			sendStepStateChan(chunkInfo.RetryChan, storage.ChallengeState, false, err, nil)
			return err
		}
		// challenge state finish, and waits for host to solve challenge
		sendStepStateChan(chunkInfo.RetryChan, storage.ChallengeState, true, nil, nil)

		out := &ChallengeRes{
			ID:         sch.ID,
			ChunkIndex: sch.CIndex,
			Nonce:      sch.Nonce,
		}
		return cmds.EmitOnce(res, out)
	},
	Type: ChallengeRes{},
}

//  TODO: refactor the code for guard to use
var storageUploadResponseChallengeCmd = &cmds.Command{
	Helptext: cmds.HelpText{
		Tagline: "Respond to client challenge from storage host.",
		ShortDescription: `
Client opens this endpoint for interested hosts to respond with a previous
challenge's response. If response is valid, client returns signed payment
signature back to the host to complete payment.`,
	},
	Arguments: []cmds.Argument{
		cmds.StringArg("session-id", true, false, "Shards the storage node should fetch."),
		cmds.StringArg("challenge-hash", true, false, "Challenge response back to uploader."),
		cmds.StringArg("chunk-hash", true, false, "Shards the storage node should fetch."),
	},
	RunTimeout: 3 * time.Second,
	Run: func(req *cmds.Request, res cmds.ResponseEmitter, env cmds.Environment) error {
		ssID := req.Arguments[0]
		ss, err := storage.GlobalSession.GetSession(ssID)
		if err != nil {
			return err
		}

		challengeHash := req.Arguments[1]
		chunkHash := req.Arguments[2]
		// get info from session
		// previous step should have information with channel id and price
		chunkInfo, err := ss.GetShard(chunkHash)
		if err != nil {
			return err
		}

		// pre-check
		cfg, err := cmdenv.GetConfig(env)
		if err != nil {
			sendStepStateChan(chunkInfo.RetryChan, storage.SolveState, false, err, nil)
			return err
		}
		if !cfg.Experimental.StorageClientEnabled {
			sendStepStateChan(chunkInfo.RetryChan, storage.SolveState, false, err, nil)
			return fmt.Errorf("storage client api not enabled")
		}

		// time out check
		// the time host solved the challenge,
		// is the time we used call challengeTimeOut
		// if client didn't receive succeed state in time,
		// monitor would notice the timeout
		sendStepStateChan(chunkInfo.RetryChan, storage.SolveState, true, nil, nil)
		// verify challenge
		if chunkInfo.Challenge.Hash != challengeHash {
			err := fmt.Errorf("fail to verify challenge")
			sendStepStateChan(chunkInfo.RetryChan, storage.VerifyState, false, nil, err)
			return err
		}
		sendStepStateChan(chunkInfo.RetryChan, storage.VerifyState, true, nil, nil)

		// from client's perspective, prepared payment finished
		// but the actual payment does not.
		// only the complete state timeOut or receiving error means
		// host having trouble with either agreeing on payment or closing channel
		sendStepStateChan(chunkInfo.RetryChan, storage.PaymentState, true, nil, nil)
		r := &PaymentRes{}
		return cmds.EmitOnce(res, r)
	},
	Type: PaymentRes{},
}

type PaymentRes struct {
	SignedPayment []byte
}

var storageHostsCmd = &cmds.Command{
	Helptext: cmds.HelpText{
		Tagline: "Interact with information on hosts.",
		ShortDescription: `
Host information is synchronized from btfs-hub and saved in local datastore.`,
	},
	Subcommands: map[string]*cmds.Command{
		"info": storageHostsInfoCmd,
		"sync": storageHostsSyncCmd,
	},
}

var storageHostsInfoCmd = &cmds.Command{
	Helptext: cmds.HelpText{
		Tagline: "Display saved host information.",
		ShortDescription: `
This command displays saved information from btfs-hub under multiple modes.
Each mode ranks hosts based on its criteria and is randomized based on current node location.

Mode options include:
- "score": top overall score
- "geo":   closest location
- "rep":   highest reputation
- "price": lowest price
- "speed": highest transfer speed
- "all":   all existing hosts`,
	},
	Options: []cmds.Option{
		cmds.StringOption(hostInfoModeOptionName, "m", "Hosts info showing mode.").WithDefault(hub.HubModeAll),
	},
	PreRun: func(req *cmds.Request, env cmds.Environment) error {
		cfg, err := cmdenv.GetConfig(env)
		if err != nil {
			return err
		}
		if !cfg.Experimental.StorageClientEnabled {
			return fmt.Errorf("storage client api not enabled")
		}

		mode, _ := req.Options[hostInfoModeOptionName].(string)
		return hub.CheckValidMode(mode)
	},
	Run: func(req *cmds.Request, res cmds.ResponseEmitter, env cmds.Environment) error {
		mode, _ := req.Options[hostInfoModeOptionName].(string)

		n, err := cmdenv.GetNode(env)
		if err != nil {
			return err
		}

		nodes, err := storage.GetHostsFromDatastore(req.Context, n, mode, 0)
		if err != nil {
			return err
		}

		return cmds.EmitOnce(res, &HostInfoRes{nodes})
	},
	Type: HostInfoRes{},
}

type HostInfoRes struct {
	Nodes []*hubpb.Host
}

var storageHostsSyncCmd = &cmds.Command{
	Helptext: cmds.HelpText{
		Tagline: "Synchronize host information from btfs-hub.",
		ShortDescription: `
This command synchronizes information from btfs-hub using multiple modes.
Each mode ranks hosts based on its criteria and is randomized based on current node location.

Mode options include:
- "score": top overall score
- "geo":   closest location
- "rep":   highest reputation
- "price": lowest price
- "speed": highest transfer speed
- "all":   update existing hosts`,
	},
	Options: []cmds.Option{
		cmds.StringOption(hostSyncModeOptionName, "m", "Hosts syncing mode.").WithDefault(hub.HubModeScore),
	},
	PreRun: func(req *cmds.Request, env cmds.Environment) error {
		cfg, err := cmdenv.GetConfig(env)
		if err != nil {
			return err
		}
		if !cfg.Experimental.StorageClientEnabled {
			return fmt.Errorf("storage client api not enabled")
		}

		mode, _ := req.Options[hostSyncModeOptionName].(string)
		return hub.CheckValidMode(mode)
	},
	Run: func(req *cmds.Request, res cmds.ResponseEmitter, env cmds.Environment) error {
		mode, _ := req.Options[hostSyncModeOptionName].(string)

		n, err := cmdenv.GetNode(env)
		if err != nil {
			return err
		}

		return SyncHosts(req.Context, n, mode)
	},
}

func SyncHosts(ctx context.Context, node *core.IpfsNode, mode string) error {
	nodes, err := hub.QueryHub(ctx, node, mode)
	if err != nil {
		return err
	}
	return storage.SaveHostsIntoDatastore(ctx, node, mode, nodes)
}

var storageInfoCmd = &cmds.Command{
	Helptext: cmds.HelpText{
		Tagline: "Show storage host information.",
		ShortDescription: `
This command displays host information synchronized from the BTFS network.
By default it shows local host node information.`,
	},
	Arguments: []cmds.Argument{
		cmds.StringArg("peer-id", false, false, "Peer ID to show storage-related information. Default to self").EnableStdin(),
	},
	Run: func(req *cmds.Request, res cmds.ResponseEmitter, env cmds.Environment) error {
		cfg, err := cmdenv.GetConfig(env)
		if err != nil {
			return err
		}
		if len(req.Arguments) > 0 {
			if !cfg.Experimental.StorageClientEnabled {
				return fmt.Errorf("storage client api not enabled")
			}
		} else if !cfg.Experimental.StorageHostEnabled {
			return fmt.Errorf("storage host api not enabled")
		}

		n, err := cmdenv.GetNode(env)
		if err != nil {
			return err
		}

		// Default to self
		var peerID string
		if len(req.Arguments) > 0 {
			peerID = req.Arguments[0]
		} else {
			peerID = n.Identity.Pretty()
		}

		data, err := GetSettings(req.Context, cfg.Services.HubDomain, peerID, n.Repo.Datastore())
		if err != nil {
			return err
		}
		return cmds.EmitOnce(res, data)
	},
	Type: nodepb.Node_Settings{},
}

func GetSettings(ctx context.Context, addr string, peerId string, rds ds.Datastore) (*nodepb.Node_Settings, error) {
	// get from LevelDB
	b, err := rds.Get(storage.GetHostStorageKey(peerId))
	if err == nil {
		data := new(nodepb.Node_Settings)
		err = proto.Unmarshal(b, data)
		if err != nil {
			return nil, err
		}
		return data, nil
	}

	if err != ds.ErrNotFound {
		return nil, err
	}

	// get from remote
	ns := new(nodepb.Node_Settings)
	err = grpc.HubQueryClient(addr).WithContext(ctx, func(ctx context.Context, client hubpb.HubQueryServiceClient) error {
		req := new(hubpb.SettingsReq)
		req.Id = peerId
		resp, err := client.GetSettings(ctx, req)
		if err != nil {
			return err
		}
		ns.StorageTimeMin = uint64(resp.SettingsData.StorageTimeMin)
		ns.StoragePriceAsk = uint64(resp.SettingsData.StoragePriceAsk)
		ns.BandwidthLimit = resp.SettingsData.BandwidthLimit
		ns.BandwidthPriceAsk = uint64(resp.SettingsData.BandwidthPriceAsk)
		ns.CollateralStake = uint64(resp.SettingsData.CollateralStake)
		return err
	})
	if err != nil {
		return nil, err
	}

	// save to rds
	bytes, err := proto.Marshal(ns)
	if err != nil {
		return nil, err
	}
	err = rds.Put(storage.GetHostStorageKey(peerId), bytes)
	if err != nil {
		return nil, err
	}

	return ns, nil
}

var storageAnnounceCmd = &cmds.Command{
	Helptext: cmds.HelpText{
		Tagline: "Update and announce storage host information.",
		ShortDescription: `
This command updates host information and broadcasts to the BTFS network.`,
	},
	Options: []cmds.Option{
		cmds.Uint64Option(hostStoragePriceOptionName, "s", "Max price per GB of storage in BTT."),
		cmds.Uint64Option(hostBandwidthPriceOptionName, "b", "Max price per MB of bandwidth in BTT."),
		cmds.Uint64Option(hostCollateralPriceOptionName, "cl", "Max collateral stake per hour per GB in BTT."),
		cmds.FloatOption(hostBandwidthLimitOptionName, "l", "Max bandwidth limit per MB/s."),
		cmds.Uint64Option(hostStorageTimeMinOptionName, "d", "Min number of days for storage."),
	},
	Run: func(req *cmds.Request, res cmds.ResponseEmitter, env cmds.Environment) error {
		cfg, err := cmdenv.GetConfig(env)
		if err != nil {
			return err
		}
		if !cfg.Experimental.StorageHostEnabled {
			return fmt.Errorf("storage host api not enabled")
		}

		sp, spFound := req.Options[hostStoragePriceOptionName].(uint64)
		bp, bpFound := req.Options[hostBandwidthPriceOptionName].(uint64)
		cp, cpFound := req.Options[hostCollateralPriceOptionName].(uint64)
		bl, blFound := req.Options[hostBandwidthLimitOptionName].(float64)
		stm, stmFound := req.Options[hostStorageTimeMinOptionName].(uint64)

		if sp > bttTotalSupply || cp > bttTotalSupply || bp > bttTotalSupply {
			return fmt.Errorf("maximum price is %d", bttTotalSupply)
		}

		n, err := cmdenv.GetNode(env)
		if err != nil {
			return err
		}

		rds := n.Repo.Datastore()
		peerId := n.Identity.Pretty()

		ns, err := GetSettings(req.Context, cfg.Services.HubDomain, peerId, rds)
		if err != nil {
			return err
		}

		// Update fields if set
		if spFound {
			ns.StoragePriceAsk = sp
		}
		if bpFound {
			ns.BandwidthPriceAsk = bp
		}
		if cpFound {
			ns.CollateralStake = cp
		}
		if blFound {
			ns.BandwidthLimit = bl
		}
		if stmFound {
			ns.StorageTimeMin = stm
		}

		nb, err := proto.Marshal(ns)
		if err != nil {
			return err
		}

		err = rds.Put(storage.GetHostStorageKey(peerId), nb)
		if err != nil {
			return err
		}

		return nil
	},
}

type StatusRes struct {
	Status   string
	FileHash string
	Shards   map[string]*ShardStatus
}

type ShardStatus struct {
	Price  int64
	Host   string
	Status string
}

var storageUploadStatusCmd = &cmds.Command{
	Helptext: cmds.HelpText{
		Tagline: "Check storage upload and payment status (From client's perspective).",
		ShortDescription: `
This command print upload and payment status by the time queried.`,
	},
	Arguments: []cmds.Argument{
		cmds.StringArg("session-id", true, false, "ID for the entire storage upload session.").EnableStdin(),
	},
	Run: func(req *cmds.Request, res cmds.ResponseEmitter, env cmds.Environment) error {
		status := &StatusRes{}
		// check and get session info from sessionMap
		ssID := req.Arguments[0]
		ss, err := storage.GlobalSession.GetSession(ssID)
		if err != nil {
			return err
		}

		// check if checking request from host or client
		cfg, err := cmdenv.GetConfig(env)
		if err != nil {
			return err
		}
		if !cfg.Experimental.StorageClientEnabled || !cfg.Experimental.StorageHostEnabled {
			return fmt.Errorf("storage client/host api not enabled")
		}

		// get shards info from session
		status.Status = ss.GetStatus()
		status.FileHash = ss.GetFileHash().String()
		shards := make(map[string]*ShardStatus)
		status.Shards = shards
		for hash, info := range ss.ShardInfo {
			c := &ShardStatus{
				Price:  info.Price,
				Host:   info.Receiver.String(),
				Status: info.GetState(),
			}
			shards[hash] = c
		}
		return res.Emit(status)
	},
	Type: StatusRes{},
}

var storageChallengeCmd = &cmds.Command{
	Helptext: cmds.HelpText{
		Tagline: "Interact with storage challenge requests and responses.",
		ShortDescription: `
These commands contain both client-side and host-side challenge functions.`,
	},
	Subcommands: map[string]*cmds.Command{
		"request":  storageChallengeRequestCmd,
		"response": storageChallengeResponseCmd,
	},
}

var storageChallengeRequestCmd = &cmds.Command{
	Helptext: cmds.HelpText{
		Tagline: "Challenge storage hosts with Proof-of-Storage requests.",
		ShortDescription: `
This command challenges storage hosts on behalf of a client to see if hosts
still store a piece of file (usually a shard) as agreed in storage contract.`,
	},
	Arguments: append([]cmds.Argument{
		cmds.StringArg("peer-id", true, false, "Host Peer ID to send challenge requests."),
	}, storageChallengeResponseCmd.Arguments...), // append pass-through arguments
	RunTimeout: 5 * time.Second, // TODO: consider slow networks?
	Run: func(req *cmds.Request, res cmds.ResponseEmitter, env cmds.Environment) error {
		cfg, err := cmdenv.GetConfig(env)
		if err != nil {
			return err
		}
		if !cfg.Experimental.StorageClientEnabled {
			return fmt.Errorf("storage client api not enabled")
		}

		n, err := cmdenv.GetNode(env)
		if err != nil {
			return err
		}

		// Check if peer is reachable
		pi, err := remote.FindPeer(req.Context, n, req.Arguments[0])
		if err != nil {
			return err
		}
		// Pass arguments through to host response endpoint
		resp, err := remote.P2PCallStrings(req.Context, n, pi.ID, "/storage/challenge/response",
			req.Arguments[1:]...)
		if err != nil {
			return err
		}

		var scr StorageChallengeRes
		err = json.Unmarshal(resp, &scr)
		if err != nil {
			return err
		}

		return cmds.EmitOnce(res, &scr)
	},
	Type: StorageChallengeRes{},
}

type StorageChallengeRes struct {
	Answer string
}

var storageChallengeResponseCmd = &cmds.Command{
	Helptext: cmds.HelpText{
		Tagline: "Storage host responds to Proof-of-Storage requests.",
		ShortDescription: `
This command (on host) reads the challenge question and returns the answer to
the challenge request back to the caller.`,
	},
	Arguments: []cmds.Argument{
		cmds.StringArg("contract-id", true, false, "Contract ID associated with the challenge requests."),
		cmds.StringArg("file-hash", true, false, "File root multihash for the data stored at this host."),
		cmds.StringArg("shard-hash", true, false, "Shard multihash for the data stored at this host."),
		cmds.StringArg("chunk-index", true, false, "Chunk index for this challenge. Chunks available on this host include root + metadata + shard chunks."),
		cmds.StringArg("nonce", true, false, "Nonce for this challenge. A random UUIDv4 string."),
	},
	RunTimeout: 3 * time.Second, // TODO: consider large files?
	Run: func(req *cmds.Request, res cmds.ResponseEmitter, env cmds.Environment) error {
		cfg, err := cmdenv.GetConfig(env)
		if err != nil {
			return err
		}
		if !cfg.Experimental.StorageHostEnabled {
			return fmt.Errorf("storage host api not enabled")
		}

		n, err := cmdenv.GetNode(env)
		if err != nil {
			return err
		}

		api, err := cmdenv.GetApi(env, req)
		if err != nil {
			return err
		}

		// TODO: Check if host store has this contract id
		fileHash, err := cidlib.Parse(req.Arguments[1])
		if err != nil {
			return err
		}
		shardHash, err := cidlib.Parse(req.Arguments[2])
		if err != nil {
			return err
		}
		chunkIndex, err := strconv.Atoi(req.Arguments[3])
		if err != nil {
			return err
		}
		nonce := req.Arguments[4]
		// Challenge ID is not relevant here because it's a sync operation
		sc, err := storage.NewStorageChallengeResponse(req.Context, n, api, fileHash, shardHash, "")
		if err != nil {
			return err
		}
		err = sc.SolveChallenge(chunkIndex, nonce)
		if err != nil {
			return err
		}

		return cmds.EmitOnce(res, &StorageChallengeRes{Answer: sc.Hash})
	},
	Type: StorageChallengeRes{},
}<|MERGE_RESOLUTION|>--- conflicted
+++ resolved
@@ -611,22 +611,17 @@
 			if err != nil {
 				return err
 			}
-<<<<<<< HEAD
+
 			go payFullToEscrowAndSubmitToGuard(submitContractRes, cfg, ss)
 
-=======
-			go payFullToEscrow(context.Background(), submitContractRes, cfg, ss.GetGuardContracts())
->>>>>>> 2e4129b7
 		}
 		return nil
 	},
 }
 
-<<<<<<< HEAD
+
 func payFullToEscrowAndSubmitToGuard(response *escrowPb.SignedSubmitContractResult, configuration *config.Config, ss *storage.FileContracts) {
-=======
-func payFullToEscrow(ctx context.Context, response *escrowPb.SignedSubmitContractResult, configuration *config.Config, guardContracts []*guardPb.Contract) {
->>>>>>> 2e4129b7
+
 	privKeyStr := configuration.Identity.PrivKey
 	payerPrivKey, err := crypto.ToPrivKey(privKeyStr)
 	if err != nil {
