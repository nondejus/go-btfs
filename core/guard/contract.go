package guard

import (
	"github.com/gogo/protobuf/proto"
	ic "github.com/libp2p/go-libp2p-core/crypto"
	"time"

	config "github.com/TRON-US/go-btfs-config"
	"github.com/TRON-US/go-btfs/core/commands/storage"
	"github.com/libp2p/go-libp2p-core/peer"
	"github.com/tron-us/go-btfs-common/crypto"
	guardPb "github.com/tron-us/go-btfs-common/protos/guard"
)

<<<<<<< HEAD
func NewFileStatus(session *storage.FileContracts, contracts []*guardPb.Contract, configuration *config.Config) (*guardPb.FileStoreStatus, error) {
	guardPid, escrowPid, err := getGuardAndEscrowPid(configuration)
	if err != nil {
		return nil, err
	}

	fileStoreMeta := guardPb.FileStoreMeta{
		RenterPid:        session.Renter.Pretty(),
		FileHash:         session.FileHash.String(), //TODO need to check
		FileSize:         10000,                     //TODO need to revise later
		RentStart:        time.Time{},               //TODO need to revise later
		RentEnd:          time.Time{},               //TODO need to revise later
		CheckFrequency:   0,
		GuardFee:         0,
		EscrowFee:        0,
		ShardCount:       int32(len(contracts)),
		MinimumShards:    0,
		RecoverThreshold: 0,
		EscrowPid:        escrowPid.Pretty(),
		GuardPid:         guardPid.Pretty(),
	}

	return &guardPb.FileStoreStatus{
		FileStoreMeta:     fileStoreMeta,
		State:             0,
		Contracts:         contracts,
		RenterSignature:   nil,
		GuardReceiveTime:  time.Time{},
		ChangeLog:         nil,
		CurrentTime:       time.Now(),
		GuardSignature:    nil,
		RentalState:       0,
		PreparerPid:       "",
		PreparerSignature: nil,
	}, nil
}

func NewContract(session *storage.FileContracts, configuration *config.Config, chunkHash string, chunkIndex int32) (*guardPb.ContractMeta, error) {
	shard := session.ShardInfo[chunkHash]
=======
func NewContract(session *storage.FileContracts, configuration *config.Config, shardHash string, shardIndex int32) (*guardPb.ContractMeta, error) {
	shard := session.ShardInfo[shardHash]
>>>>>>> 2e4129b7
	guardPid, escrowPid, err := getGuardAndEscrowPid(configuration)
	if err != nil {
		return nil, err
	}
	return &guardPb.ContractMeta{

		ContractId:    shard.ContractID,
		RenterPid:     session.Renter.Pretty(),
		HostPid:       shard.Receiver.Pretty(),
		ShardHash:     shardHash,
		ShardIndex:    shardIndex,
		ShardFileSize: int64(shard.ShardSize),
		FileHash:      session.FileHash.String(),
		RentStart:     shard.StartTime,
		RentEnd:       shard.StartTime.Add(shard.ContractLength),
		GuardPid:      guardPid.Pretty(),
		EscrowPid:     escrowPid.Pretty(),
		Price:         shard.Price,
		Amount:        shard.TotalPay, // TODO: CHANGE and aLL other optional fields

	}, nil
}

func SignedContractAndMarshal(meta *guardPb.ContractMeta, cont *guardPb.Contract, privKey ic.PrivKey, isPayer bool) ([]byte, error) {
	sig, err := crypto.Sign(privKey, meta)
	if err != nil {
		return nil, err
	}
	if cont == nil {
		cont = &guardPb.Contract{
			ContractMeta:   *meta,
			LastModifyTime: time.Now(),
		}
	} else {
		cont.LastModifyTime = time.Now()
	}
	if isPayer {
		cont.RenterSignature = sig
	} else {
		cont.HostSignature = sig
	}
	return proto.Marshal(cont)
}

func UnmarshalGuardContract(marshaledBody []byte) (*guardPb.Contract, error) {
	signedContract := &guardPb.Contract{}
	err := proto.Unmarshal(marshaledBody, signedContract)
	if err != nil {
		return nil, err
	}
	return signedContract, nil
}

func getGuardAndEscrowPid(configuration *config.Config) (peer.ID, peer.ID, error) {
	escrowPubKeys := configuration.Services.EscrowPubKeys
	if len(escrowPubKeys) == 0 {
		return "", "", fmt.Errorf("missing escrow public key in config")
	}
	guardPubKeys := configuration.Services.GuardPubKeys
	if len(guardPubKeys) == 0 {
		return "", "", fmt.Errorf("missing guard public key in config")
	}
	escrowPid, err := pidFromString(escrowPubKeys[0])
	if err != nil {
		return "", "", err
	}
	guardPid, err := pidFromString(guardPubKeys[0])
	if err != nil {
		return "", "", err
	}
	return guardPid, escrowPid, err
}

// Todo: modify or change it all
//func NewFileStoreStatus(session *storage.FileContracts, endTime time.Time, configuration *config.Config) (*guardPb.FileStoreStatus, error) {
//
//	escrowPid, err := pidFromString(configuration.Services.EscrowPubKeys[0])
//	if err != nil {
//		return nil, err
//	}
//	guardPid, err := pidFromString(configuration.Services.GuardPubKeys[0])
//	if err != nil {
//		return nil, err
//	}
//	fileStoreMeta := guardPb.FileStoreMeta{
//		RenterPid:        session.Renter.Pretty(),
//		FileHash:         session.FileHash.KeyString(),
//		FileSize:         2000000000, // default??
//		RentStart:        time.Now(),
//		RentEnd:          endTime,
//		CheckFrequency:   0,
//		GuardFee:         0,
//		EscrowFee:        0,
//		ShardCount:       int32(len(session.ShardInfo)),
//		MinimumShards:    10,
//		RecoverThreshold: 20,
//		EscrowPid:        escrowPid.Pretty(),
//		GuardPid:         guardPid.Pretty(),
//	}
//
//}

func pidFromString(key string) (peer.ID, error) {
	pubKey, err := crypto.ToPubKey(key)
	if err != nil {
		return "", err
	}
	return peer.IDFromPublicKey(pubKey)
}

func SubmitFileStatus(configuration *config.Config, fileStatus guardPb.FileStoreStatus) error {
	return grpc.GuardClient(configuration.Services.GuardDomain).WithContext(context.Background(), func(ctx context.Context,
		c guardPb.GuardServiceClient) error {

		fileStatusResponse, err := c.SubmitFileStoreMeta(context.Background(), &fileStatus)
		if err != nil {
			return err
		} else if fileStatusResponse.Code != guardPb.ResponseCode_SUCCESS {
			return fmt.Errorf("failed to execute submit file status to gurad %s", fileStatusResponse.Code.String())
		}
		return nil
	})
}<|MERGE_RESOLUTION|>--- conflicted
+++ resolved
@@ -12,7 +12,7 @@
 	guardPb "github.com/tron-us/go-btfs-common/protos/guard"
 )
 
-<<<<<<< HEAD
+
 func NewFileStatus(session *storage.FileContracts, contracts []*guardPb.Contract, configuration *config.Config) (*guardPb.FileStoreStatus, error) {
 	guardPid, escrowPid, err := getGuardAndEscrowPid(configuration)
 	if err != nil {
@@ -52,10 +52,6 @@
 
 func NewContract(session *storage.FileContracts, configuration *config.Config, chunkHash string, chunkIndex int32) (*guardPb.ContractMeta, error) {
 	shard := session.ShardInfo[chunkHash]
-=======
-func NewContract(session *storage.FileContracts, configuration *config.Config, shardHash string, shardIndex int32) (*guardPb.ContractMeta, error) {
-	shard := session.ShardInfo[shardHash]
->>>>>>> 2e4129b7
 	guardPid, escrowPid, err := getGuardAndEscrowPid(configuration)
 	if err != nil {
 		return nil, err
